<<<<<<< HEAD
(* CR mshinwell: Please add file header and an explanation of what this
   module is doing (ideally with comments for each function below). *)
=======
(* CR xclerc: the header is missing. *)
>>>>>>> 85dad570

type t

exception Unresolved

val emp : t

val unknown : unit -> t

val pop : t -> t

val push : t -> Label.t -> t

(** Returns list representation of stack [t], with the head of the list
    representing the top of the stack. Raises [Unresolved] if the canonical
    representation of [t] contains any [Pop] or [Link] or [Unknown]. Does not
    terminate if [t] contains a cycle. *)
val to_list_exn : t -> Label.t list

(* CR mshinwell: Document which is the "top" of the stack. *)
(** Returns the top of the stack [t], or [None] if [t] is empty. Raises
    [Unresolved] if [t] cannot be resolved. *)
val top_exn : t -> Label.t option

val unify : t -> t -> unit

val print : t -> unit

(* debug print *)
val print_pair : string -> t -> t -> unit<|MERGE_RESOLUTION|>--- conflicted
+++ resolved
@@ -1,9 +1,6 @@
-<<<<<<< HEAD
 (* CR mshinwell: Please add file header and an explanation of what this
    module is doing (ideally with comments for each function below). *)
-=======
 (* CR xclerc: the header is missing. *)
->>>>>>> 85dad570
 
 type t
 
