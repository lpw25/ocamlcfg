--- conflicted
+++ resolved
@@ -142,24 +142,4 @@
 
 val successor_labels : t -> block -> label list
 
-<<<<<<< HEAD
-(* Debug printing *)
-val print :
-  string ->
-  out_channel ->
-  t ->
-  label list ->
-  linearize_basic:
-    (basic instruction ->
-    (* next, but not labeling the argument for easier fold *)
-    Linear.instruction ->
-    Linear.instruction) ->
-  linearize_terminator:(terminator instruction -> Linear.instruction) ->
-  dot_format:bool ->
-  dot_show_instr:bool ->
-  unit
-
-val print_terminator : Format.formatter -> terminator instruction -> unit
-=======
-val get_block : t -> label -> block option
->>>>>>> a9d61577
+val get_block : t -> label -> block option