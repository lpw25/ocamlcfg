(**************************************************************************)
(*                                                                        *)
(*                                 OCamlFDO                               *)
(*                                                                        *)
(*                     Greta Yorsh, Jane Street Europe                    *)
(*                                                                        *)
(*   Copyright 2019 Jane Street Group LLC                                 *)
(*                                                                        *)
(*   All rights reserved.  This file is distributed under the terms of    *)
(*   the GNU Lesser General Public License version 2.1, with the          *)
(*   special exception on linking described in the file LICENSE.          *)
(*                                                                        *)
(**************************************************************************)
<<<<<<< HEAD
(* Control Flow Graph of a function. *)
type t

type label = Linear.label

module Layout : sig
  type t = label list
end

val from_linear : Linear.fundecl -> preserve_orig_labels:bool -> t

val to_linear : t -> extra_debug:bool -> Linear.instruction

val get_block : t -> label -> Cfg.block option

val get_layout : t -> Layout.t

val set_layout : t -> Layout.t -> t

val is_trap_handler : t -> label -> bool

val get_name : t -> string

val successor_labels : t -> Cfg.block -> label list

val preserve_orig_labels : t -> bool

val id_to_label : t -> int -> label option

val entry_label : t -> label

val print : string -> out_channel -> t -> unit
=======
(* Control Flow Graph of a function with its layout. *)

type t = {
  (* The graph itself *)
  cfg : Cfg.t;
  (* Original layout: linear order of blocks. *)
  mutable layout : Layout.t;
  (* Map labels to trap depths. Required for linearize. *)
  trap_depths : (Cfg.label, int) Hashtbl.t;
  (* Maps trap handler block label [L] to the label of the block where the
     "Lpushtrap L" reference it. Used for dead block elimination. This
     mapping is one to one, but the reverse is not, because a block might
     contain multiple Lpushtrap, which is not a terminator. *)
  trap_labels : (Cfg.label, Cfg.label) Hashtbl.t;
  (* Map id of instruction to label of the block that contains the
     instruction. Used for mapping perf data back to linear IR. *)
  mutable id_to_label : Cfg.label Numbers.Int.Map.t;
  (* Set for validation, unset for optimization. *)
  mutable preserve_orig_labels : bool;
  (* Labels added by cfg construction, except entry. Used for testing of the
     mapping back to Linear IR. *)
  mutable new_labels : Cfg.LabelSet.t;
}
>>>>>>> a9d61577

val is_trap_handler : t -> Cfg.label -> bool

val id_to_label : t -> int -> Cfg.label option

type labelled_insn = {
  label : Cfg.label;
  insn : Linear.instruction;
}

val labelled_insn_end : labelled_insn

<<<<<<< HEAD
val linearize_terminator :
  t ->
  ?extra_debug:string ->
  Cfg.terminator Cfg.instruction ->
  next:labelled_insn ->
  Linear.instruction

val basic_to_linear :
  ?extra_debug:string ->
  Cfg.basic Cfg.instruction ->
  Linear.instruction ->
  Linear.instruction

val verbose : bool ref

val dot_format : bool ref

val dot_show_instr : bool ref
=======
val verbose : bool ref
>>>>>>> a9d61577
<|MERGE_RESOLUTION|>--- conflicted
+++ resolved
@@ -11,40 +11,6 @@
 (*   special exception on linking described in the file LICENSE.          *)
 (*                                                                        *)
 (**************************************************************************)
-<<<<<<< HEAD
-(* Control Flow Graph of a function. *)
-type t
-
-type label = Linear.label
-
-module Layout : sig
-  type t = label list
-end
-
-val from_linear : Linear.fundecl -> preserve_orig_labels:bool -> t
-
-val to_linear : t -> extra_debug:bool -> Linear.instruction
-
-val get_block : t -> label -> Cfg.block option
-
-val get_layout : t -> Layout.t
-
-val set_layout : t -> Layout.t -> t
-
-val is_trap_handler : t -> label -> bool
-
-val get_name : t -> string
-
-val successor_labels : t -> Cfg.block -> label list
-
-val preserve_orig_labels : t -> bool
-
-val id_to_label : t -> int -> label option
-
-val entry_label : t -> label
-
-val print : string -> out_channel -> t -> unit
-=======
 (* Control Flow Graph of a function with its layout. *)
 
 type t = {
@@ -68,7 +34,6 @@
      mapping back to Linear IR. *)
   mutable new_labels : Cfg.LabelSet.t;
 }
->>>>>>> a9d61577
 
 val is_trap_handler : t -> Cfg.label -> bool
 
@@ -81,25 +46,8 @@
 
 val labelled_insn_end : labelled_insn
 
-<<<<<<< HEAD
-val linearize_terminator :
-  t ->
-  ?extra_debug:string ->
-  Cfg.terminator Cfg.instruction ->
-  next:labelled_insn ->
-  Linear.instruction
-
-val basic_to_linear :
-  ?extra_debug:string ->
-  Cfg.basic Cfg.instruction ->
-  Linear.instruction ->
-  Linear.instruction
-
 val verbose : bool ref
 
 val dot_format : bool ref
 
-val dot_show_instr : bool ref
-=======
-val verbose : bool ref
->>>>>>> a9d61577
+val dot_show_instr : bool ref