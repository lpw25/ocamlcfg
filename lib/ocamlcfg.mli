(**************************************************************************)
(*                                                                        *)
(*                                 OCamlFDO                               *)
(*                                                                        *)
(*                     Greta Yorsh, Jane Street Europe                    *)
(*                                                                        *)
(*   Copyright 2019 Jane Street Group LLC                                 *)
(*                                                                        *)
(*   All rights reserved.  This file is distributed under the terms of    *)
(*   the GNU Lesser General Public License version 2.1, with the          *)
(*   special exception on linking described in the file LICENSE.          *)
(*                                                                        *)
(**************************************************************************)

(** External interface to the ocamlcfg library. *)

[@@@ocaml.warning "+a-4-30-40-41-42"]

module Cfg : sig
  include module type of struct
    include Cfg_intf.S
  end

  module Basic_block : sig
    (** The implementation of type [t] is a mutable structure. *)
    type t

    val start : t -> Label.t

    val body : t -> basic instruction list

    val terminator : t -> terminator instruction
  end

  (** The implementation of type [t] is a mutable structure. *)
  type t

  val iter_blocks : t -> f:(Label.t -> Basic_block.t -> unit) -> unit

  val get_block : t -> Label.t -> Basic_block.t option

<<<<<<< HEAD
  (** [successor_labels] only returns non-exceptional edges. *)
=======
  (* CR xclerc for xclerc: does the fact that we need to pass `t` mean that
     this function can fail? *)
  (* CR xclerc: document the fact that is returns only non-exn successors? *)
>>>>>>> 85dad570
  val successor_labels : t -> Basic_block.t -> Label.t list

  (* CR xclerc: could be `predecessor_labels`, for the sake of consistency. *)
  val predecessors : Basic_block.t -> Label.t list

  val fun_name : t -> string

  val entry_label : t -> Label.t

  val fun_tailrec_entry_point_label : t -> Label.t
end

module Cfg_with_layout : sig
  type t

  val cfg : t -> Cfg.t

  val layout : t -> Label.t list

  val set_layout : t -> Label.t list -> unit

  val print_dot :
    t ->
    ?show_instr:bool ->
    ?show_exn:bool ->
    ?annotate_block:(Label.t -> string) ->
    ?annotate_succ:(Label.t -> Label.t -> string) ->
    string ->
    unit

  val print : t -> out_channel -> string -> unit

  val preserve_orig_labels : t -> bool

  (** eliminate_* can call simplify_terminators *)
  val eliminate_dead_blocks : t -> unit

  (** eliminate fallthrough implies dead block elimination *)
  val eliminate_fallthrough_blocks : t -> unit

  val of_linear : Linear.fundecl -> preserve_orig_labels:bool -> t

  val to_linear : t -> Linear.instruction
end

module Passes : sig
  val add_extra_debug : Cfg.t -> file:string -> unit

  val simplify_terminators : Cfg.t -> unit
end

module Util : sig
  val verbose : bool ref

  val print_assembly : Cfg.Basic_block.t list -> unit
end<|MERGE_RESOLUTION|>--- conflicted
+++ resolved
@@ -39,13 +39,10 @@
 
   val get_block : t -> Label.t -> Basic_block.t option
 
-<<<<<<< HEAD
   (** [successor_labels] only returns non-exceptional edges. *)
-=======
   (* CR xclerc for xclerc: does the fact that we need to pass `t` mean that
      this function can fail? *)
   (* CR xclerc: document the fact that is returns only non-exn successors? *)
->>>>>>> 85dad570
   val successor_labels : t -> Basic_block.t -> Label.t list
 
   (* CR xclerc: could be `predecessor_labels`, for the sake of consistency. *)
