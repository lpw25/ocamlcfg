(**************************************************************************)
(*                                                                        *)
(*                                 OCamlFDO                               *)
(*                                                                        *)
(*                     Greta Yorsh, Jane Street Europe                    *)
(*                                                                        *)
(*   Copyright 2019 Jane Street Group LLC                                 *)
(*                                                                        *)
(*                         based on the work of                           *)
(*             Xavier Leroy, projet Cristal, INRIA Rocquencourt           *)
(*                                                                        *)
(*   Copyright 1996 Institut National de Recherche en Informatique et     *)
(*     en Automatique.                                                    *)
(*                                                                        *)
(*   All rights reserved.  This file is distributed under the terms of    *)
(*   the GNU Lesser General Public License version 2.1, with the          *)
(*   special exception on linking described in the file LICENSE.          *)
(*                                                                        *)
(**************************************************************************)

(* CR mshinwell: Discuss licence, ensure headers are consistent and
   check that author attributions are correct. *)

[@@@ocaml.warning "+a-4-30-40-41-42"]

let verbose = ref false

include Cfg_intf.S

type basic_block =
  { start : Label.t;
    mutable body : basic instruction list;
    mutable terminator : terminator instruction;
    mutable predecessors : Label.Set.t;
    trap_depth : int;
    mutable exns : Label.Set.t;
    mutable can_raise : bool;
    mutable can_raise_interproc : bool;
    mutable is_trap_handler : bool
  }

type t =
  { blocks : basic_block Label.Tbl.t;
    fun_name : string;
    entry_label : Label.t;
    mutable fun_tailrec_entry_point_label : Label.t
  }

let create ~fun_name ~fun_tailrec_entry_point_label =
  { fun_name;
    entry_label = 1;
    blocks = Label.Tbl.create 31;
    fun_tailrec_entry_point_label
  }

let successors t block =
  match block.terminator.desc with
  | Branch successors -> successors
  | Tailcall (Self _) -> [(Always, t.fun_tailrec_entry_point_label)]
  | Switch labels ->
      Array.mapi
        (fun i label -> (Test (Iinttest_imm (Iunsigned Ceq, i)), label))
        labels
      |> Array.to_list
  | Return | Raise _ | Tailcall _ -> []

let replace_successor_labels_normal t block ~f =
  match block.terminator.desc with
  | Branch successors ->
      let replace_successor (cond, l) = (cond, f l) in
      let new_successors = List.map replace_successor successors in
      (* CR xclerc: should we check whether the new labels are in `t`?
       * There is also the question of the associated conditions;
       * e.g. if `[Test t1, ...; Test t2, ...]` then `t1` must be the
       * inverse of `t2`. *)
      block.terminator <-
        { block.terminator with desc = Branch new_successors }
  | Switch labels ->
      let new_labels = Array.map f labels in
      (* CR xclerc: should we check whether the new labels are in `t`? *)
      block.terminator <- { block.terminator with desc = Switch new_labels }
  | Tailcall (Self _) ->
<<<<<<< HEAD
      (* CR mshinwell: It seems odd that this function will change the
         entry point label in [t] no matter which [block] we have...
         In fact, when this function lived in disconnect_block.ml, there
         was the following check:
         assert
           (Label.equal being_disconnected cfg.fun_tailrec_entry_point_label);
      *)
=======
      (* CR xclerc: should we check whether the new label is in `t`? *)
>>>>>>> 85dad570
      t.fun_tailrec_entry_point_label <- f t.fun_tailrec_entry_point_label
  | Return | Raise _ | Tailcall (Func _) -> ()

let replace_successor_labels t ~normal ~exn block ~f =
  if normal then replace_successor_labels_normal t block ~f;
  (* CR xclerc: should we check whether the new labels are in `t`? *)
  if exn then block.exns <- Label.Set.map f block.exns

let successor_labels_normal t block = snd (List.split (successors t block))

let successor_labels t ~normal ~exn block =
  (* CR gyorsh: all normal successors labels should be distinct by
     construction but the conditions that differentiate them might not be
     representable or during a transformation we may temporarily violate this
     invariant, so we do not rely on it here. *)
  (* CR mshinwell: We need to resolve or defer all CRs before this can be
     used in production---what is happening with this one? *)
  match (normal, exn) with
  | false, false -> []
  | true, false -> successor_labels_normal t block
  | false, true -> Label.Set.elements block.exns
  | true, true ->
      Label.Set.elements
        (Label.Set.union block.exns
           (Label.Set.of_list (successor_labels_normal t block)))

let predecessors block = Label.Set.elements block.predecessors

let mem_block t label = Label.Tbl.mem t.blocks label

let get_and_remove_block_exn t label =
  match Label.Tbl.find t.blocks label with
  | exception Not_found -> Misc.fatal_errorf "Block %d not found" label
  | block ->
      Label.Tbl.remove t.blocks label;
      block

let get_block t label = Label.Tbl.find_opt t.blocks label

let get_block_exn t label =
  match Label.Tbl.find t.blocks label with
  | exception Not_found -> Misc.fatal_errorf "Block %d not found" label
  | block -> block

let fun_name t = t.fun_name

let entry_label t = t.entry_label

let fun_tailrec_entry_point_label t = t.fun_tailrec_entry_point_label

let set_fun_tailrec_entry_point_label t label =
  (* CR xclerc: I would check/assert that the passed label is in `t` *)
  t.fun_tailrec_entry_point_label <- label

let iter_blocks t ~f = Label.Tbl.iter f t.blocks

(* CR mshinwell: Rename to [can_raise_interproc]? *)
let can_raise t =
  let res = ref false in
  iter_blocks t ~f:(fun _ b -> if b.can_raise_interproc then res := true);
  !res

(* Printing for debug *)

(* The next 2 functions are copied almost as is from asmcomp/printmach.ml
   because there is no interface to call them. Eventually this won't be
   needed when we change cfg to have its own types rather than referring back
   to mach and cmm. *)
(* CR-someday gyorsh: better printing, using the dreaded format? *)
let intcomp (comp : Mach.integer_comparison) =
  match comp with
  | Isigned c -> Printf.sprintf " %ss " (Printcmm.integer_comparison c)
  | Iunsigned c -> Printf.sprintf " %su " (Printcmm.integer_comparison c)

let intop (op : Mach.integer_operation) =
  match op with
  | Iadd -> " + "
  | Isub -> " - "
  | Imul -> " * "
  | Imulh -> " *h "
  | Idiv -> " div "
  | Imod -> " mod "
  | Iand -> " & "
  | Ior -> " | "
  | Ixor -> " ^ "
  | Ilsl -> " << "
  | Ilsr -> " >>u "
  | Iasr -> " >>s "
  | Icomp cmp -> intcomp cmp
  | _ -> assert false

let print_op oc = function
  | Move -> Printf.fprintf oc "mov"
  | Spill -> Printf.fprintf oc "spill"
  | Reload -> Printf.fprintf oc "reload"
  | Const_int n -> Printf.fprintf oc "const_int %nd" n
  | Const_float f -> Printf.fprintf oc "const_float %Ld" f
  | Const_symbol s -> Printf.fprintf oc "const_symbol %s" s
  | Stackoffset n -> Printf.fprintf oc "stackoffset %d" n
  | Load _ -> Printf.fprintf oc "load"
  | Store _ -> Printf.fprintf oc "store"
  | Intop op -> Printf.fprintf oc "intop %s" (intop op)
  | Intop_imm (op, n) -> Printf.fprintf oc "intop %s %d" (intop op) n
  | Negf -> Printf.fprintf oc "negf"
  | Absf -> Printf.fprintf oc "absf"
  | Addf -> Printf.fprintf oc "addf"
  | Subf -> Printf.fprintf oc "subf"
  | Mulf -> Printf.fprintf oc "mulf"
  | Divf -> Printf.fprintf oc "divf"
  | Floatofint -> Printf.fprintf oc "floattoint"
  | Intoffloat -> Printf.fprintf oc "intoffloat"
  | Specific _ -> Printf.fprintf oc "specific"
  | Name_for_debugger _ -> Printf.fprintf oc "name_for_debugger"

let print_test (c : Mach.test) =
  match c with
  | Itruetest -> "true"
  | Ifalsetest -> "false"
  | Iinttest ic -> intcomp ic
  | Iinttest_imm (ic, n) -> intcomp ic ^ Int.to_string n
  | Ifloattest fc -> Printcmm.float_comparison fc
  | Ioddtest -> "odd"
  | Ieventest -> "even"

let print_call oc = function
  | P prim_call -> (
      match prim_call with
      | External { func_symbol : string; _ } ->
          Printf.fprintf oc "external %s" func_symbol
      | Alloc { bytes : int; _ } -> Printf.fprintf oc "alloc %d" bytes
      | Checkbound _ -> Printf.fprintf oc "checkbound" )
  | F func_call -> (
      match func_call with
      | Indirect _ -> Printf.fprintf oc "indirect"
      | Direct { func_symbol : string; _ } ->
          Printf.fprintf oc "direct %s" func_symbol )

(* CR-someday gyorsh: implement desc printing, and args/res/dbg, etc, properly, with
   regs, use the dreaded Format. *)
let print_basic oc i =
  Printf.fprintf oc "%d: " i.id;
  match i.desc with
  | Op op -> print_op oc op
  | Call call ->
      Printf.fprintf oc "Call ";
      print_call oc call
  | Reloadretaddr -> Printf.fprintf oc "Reloadretaddr"
  | Pushtrap { lbl_handler } ->
      Printf.fprintf oc "Pushtrap handler=%d" lbl_handler
  | Poptrap -> Printf.fprintf oc "Poptrap"
  | Prologue -> Printf.fprintf oc "Prologue"

let print_terminator oc ?(sep = "\n") ti =
  Printf.fprintf oc "%d: " ti.id;
  match ti.desc with
  | Branch successors ->
      Printf.fprintf oc "Branch with %d successors:%s"
        (List.length successors) sep;
      List.iter
        (fun (c, l) ->
          match c with
          | Always -> Printf.fprintf oc "goto %d%s" l sep
          | Test c ->
              Printf.fprintf oc "if %s then goto %d%s" (print_test c) l sep)
        successors
  | Switch labels ->
      Printf.fprintf oc "switch%s" sep;
      for i = 0 to Array.length labels - 1 do
        Printf.fprintf oc "case %d: goto %d%s" i labels.(i) sep
      done
  | Return -> Printf.fprintf oc "Return%s" sep
  | Raise _ -> Printf.fprintf oc "Raise%s" sep
  | Tailcall (Self _) -> Printf.fprintf oc "Tailcall self%s" sep
  | Tailcall _ -> Printf.fprintf oc "Tailcall%s" sep<|MERGE_RESOLUTION|>--- conflicted
+++ resolved
@@ -80,7 +80,6 @@
       (* CR xclerc: should we check whether the new labels are in `t`? *)
       block.terminator <- { block.terminator with desc = Switch new_labels }
   | Tailcall (Self _) ->
-<<<<<<< HEAD
       (* CR mshinwell: It seems odd that this function will change the
          entry point label in [t] no matter which [block] we have...
          In fact, when this function lived in disconnect_block.ml, there
@@ -88,9 +87,7 @@
          assert
            (Label.equal being_disconnected cfg.fun_tailrec_entry_point_label);
       *)
-=======
       (* CR xclerc: should we check whether the new label is in `t`? *)
->>>>>>> 85dad570
       t.fun_tailrec_entry_point_label <- f t.fun_tailrec_entry_point_label
   | Return | Raise _ | Tailcall (Func _) -> ()
 
