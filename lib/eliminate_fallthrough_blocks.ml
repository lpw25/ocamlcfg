(**************************************************************************)
(*                                                                        *)
(*                                 OCamlFDO                               *)
(*                                                                        *)
(*                     Greta Yorsh, Jane Street Europe                    *)
(*                                                                        *)
(*   Copyright 2019 Jane Street Group LLC                                 *)
(*                                                                        *)
(*   All rights reserved.  This file is distributed under the terms of    *)
(*   the GNU Lesser General Public License version 2.1, with the          *)
(*   special exception on linking described in the file LICENSE.          *)
(*                                                                        *)
(**************************************************************************)
[@@@ocaml.warning "+a-4-30-40-41-42"]

module C = Cfg
module CL = Cfg_with_layout

let is_fallthrough_block cfg_with_layout (block : C.basic_block) =
  let cfg = CL.cfg cfg_with_layout in
  if
<<<<<<< HEAD
    cfg.entry_label = block.start
    || block.is_trap_handler
=======
    (* CR xclerc: should `block.can_raise_interproc` be added to the disjunction? *)
    cfg.entry_label = block.start (* CR xclerc: rather use `Label.equal`? *)
    || block.is_trap_handler || block.can_raise
>>>>>>> 85dad570
    || List.length block.body > 0
  then None
  else
    match C.successor_labels ~normal:true ~exn:false cfg block with
    | [target_label] ->
      assert (not block.can_raise);
      Some target_label
    | _ -> None

(* CR-soon mshinwell: The logic below looks similar in structure to
   [Eliminate_dead_blocks]. I think it would be worth trying to factor that
   out (into a functor) -- this would presumably form the starting point for
   a generic traversal / rewrite mechanism in the future. *)

let rec disconnect_fallthrough_blocks cfg_with_layout =
  let cfg = CL.cfg cfg_with_layout in
  let found =
    Label.Tbl.fold
      (fun label block found ->
        match is_fallthrough_block cfg_with_layout block with
        | None -> found
        | Some target_label ->
            if !C.verbose then
              Printf.printf "block at %d has single successor %d\n" label
                target_label;
            Disconnect_block.disconnect cfg_with_layout label;
            label :: found)
      cfg.blocks []
  in
  let len = List.length found in
  if len > 0 then (
    if !C.verbose then
      Printf.printf "%s: disconnected fallthrough blocks: %d\n" cfg.fun_name
        len;
    disconnect_fallthrough_blocks cfg_with_layout )

let run cfg_with_layout =
  let cfg = CL.cfg cfg_with_layout in

  (* Find and disconnect fallthrough blocks (i.e., blocks with empty body and
     a single successor) by rerouting their predecessors to point directly to
     their successors. It can create a new fallthrough block, for example: if
     we have edges { A -> B, B -> C , A -> C }, with A empty, and B being the
     only fallthrough block.  If we eliminate B, then A becomes fallthrough.
     As such we iterate until fixpoint.

     Disconnected fallthrough nodes can be eliminate by dead block
     elimination pass.

     Termination is guaranteed because every step eliminates a node. The
     order matters for performance but not for the final result. *)
  (* CR-someday xclerc: I am not positive it should be changed, but we
   * should not need a fix point here: `is_fallthrough_block` could
   * return the next non-fallthrough block rather than the next block. *)
  let len = Label.Tbl.length cfg.blocks in
  if !C.verbose then CL.print_dot cfg_with_layout "before_elim_ft";
  disconnect_fallthrough_blocks cfg_with_layout;
  Eliminate_dead_blocks.run cfg_with_layout;
  let new_len = Label.Tbl.length cfg.blocks in
  if !C.verbose then (
    Printf.printf "%s: eliminated %d block that were dead or fallthrough.\n"
      cfg.fun_name (len - new_len);
    CL.print_dot cfg_with_layout "after_elim_ft" )<|MERGE_RESOLUTION|>--- conflicted
+++ resolved
@@ -19,14 +19,9 @@
 let is_fallthrough_block cfg_with_layout (block : C.basic_block) =
   let cfg = CL.cfg cfg_with_layout in
   if
-<<<<<<< HEAD
-    cfg.entry_label = block.start
-    || block.is_trap_handler
-=======
     (* CR xclerc: should `block.can_raise_interproc` be added to the disjunction? *)
     cfg.entry_label = block.start (* CR xclerc: rather use `Label.equal`? *)
-    || block.is_trap_handler || block.can_raise
->>>>>>> 85dad570
+    || block.is_trap_handler
     || List.length block.body > 0
   then None
   else
